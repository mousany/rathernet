--- conflicted
+++ resolved
@@ -1,43 +1,39 @@
-//! # Rathernet CSMA/CA
-//! Rathernet CSMA/CA is used to handle multiple access to the medium. The medium is a shared
-//! channel available to multiple nodes. The nodes are not synchronized and can send data at any
-//! time. The nodes listen to the medium and wait for a certain amount of time before sending data.
-//! If the medium is busy, the node waits for a random amount of time before trying again.
-//! Otherwise, the node sends the data and waits for an ACK. If the ACK is not received, the node
-//! waits for a random amount of time before trying again.
-//! ## Frame structure
-//! Ather: the frame structure of ather is the actual frame structure transmitted in the medium.
-//! | Preamble (PREAMBLE_SYMBOL_LEN bits) | Length (LENGTH_BITS_LEN) | Payload (<= ATHER_PAYLOAD_BITS_LEN) |
-//! CSMA/CA: the frame structure of CSMA/CA resides in the payload of ather frames.
-//! | Dest (ADDRESS_BITS_LEN) | Src (ADDRESS_BITS_LEN) | Seq (SEQ_BITS_LEN) | Type (TYPE_BITS_LEN) |
-//! | Payload (<= PAYLOAD_BITS_LEN) | Parity (PARITY_BITS_LEN) |
-
-use crate::rather::builtin::PAYLOAD_BITS_LEN as ATHER_PAYLOAD_BITS_LEN;
-use crc::{Crc, CRC_16_IBM_SDLC};
-use std::time::Duration;
-
-pub const ADDRESS_BITS_LEN: usize = 4;
-pub const SEQ_BITS_LEN: usize = 8;
-pub const TYPE_BITS_LEN: usize = 4;
-
-pub const PARITY_ALGORITHM: Crc<u16> = Crc::<u16>::new(&CRC_16_IBM_SDLC);
-pub const PARITY_BITS_LEN: usize = 16;
-
-pub const PAYLOAD_BITS_LEN: usize = ATHER_PAYLOAD_BITS_LEN
-    - ADDRESS_BITS_LEN
-    - ADDRESS_BITS_LEN
-    - TYPE_BITS_LEN
-    - SEQ_BITS_LEN
-    - PARITY_BITS_LEN;
-
-<<<<<<< HEAD
-pub const ACK_LINK_ERROR_THRESHOLD: usize = 20;
-=======
-pub const ACK_LINK_ERROR_THRESHOLD: usize = 50;
->>>>>>> e6a94b66
-pub const ACK_RECIEVE_TIMEOUT: Duration = Duration::from_millis(100);
-
-pub const SOCKET_FRAMING_TIMEOUT: Duration = Duration::from_millis(100);
-pub const SOCKET_BACKOFF_TIMEOUT: Duration = Duration::from_millis(100);
-pub const SOCKET_FREE_THRESHOLD: f32 = 0.001;
-pub const SOCKET_COLLISSION_THRESHOLD: f32 = 0.5;
+//! # Rathernet CSMA/CA
+//! Rathernet CSMA/CA is used to handle multiple access to the medium. The medium is a shared
+//! channel available to multiple nodes. The nodes are not synchronized and can send data at any
+//! time. The nodes listen to the medium and wait for a certain amount of time before sending data.
+//! If the medium is busy, the node waits for a random amount of time before trying again.
+//! Otherwise, the node sends the data and waits for an ACK. If the ACK is not received, the node
+//! waits for a random amount of time before trying again.
+//! ## Frame structure
+//! Ather: the frame structure of ather is the actual frame structure transmitted in the medium.
+//! | Preamble (PREAMBLE_SYMBOL_LEN bits) | Length (LENGTH_BITS_LEN) | Payload (<= ATHER_PAYLOAD_BITS_LEN) |
+//! CSMA/CA: the frame structure of CSMA/CA resides in the payload of ather frames.
+//! | Dest (ADDRESS_BITS_LEN) | Src (ADDRESS_BITS_LEN) | Seq (SEQ_BITS_LEN) | Type (TYPE_BITS_LEN) |
+//! | Payload (<= PAYLOAD_BITS_LEN) | Parity (PARITY_BITS_LEN) |
+
+use crate::rather::builtin::PAYLOAD_BITS_LEN as ATHER_PAYLOAD_BITS_LEN;
+use crc::{Crc, CRC_16_IBM_SDLC};
+use std::time::Duration;
+
+pub const ADDRESS_BITS_LEN: usize = 4;
+pub const SEQ_BITS_LEN: usize = 8;
+pub const TYPE_BITS_LEN: usize = 4;
+
+pub const PARITY_ALGORITHM: Crc<u16> = Crc::<u16>::new(&CRC_16_IBM_SDLC);
+pub const PARITY_BITS_LEN: usize = 16;
+
+pub const PAYLOAD_BITS_LEN: usize = ATHER_PAYLOAD_BITS_LEN
+    - ADDRESS_BITS_LEN
+    - ADDRESS_BITS_LEN
+    - TYPE_BITS_LEN
+    - SEQ_BITS_LEN
+    - PARITY_BITS_LEN;
+
+pub const ACK_LINK_ERROR_THRESHOLD: usize = 50;
+pub const ACK_RECIEVE_TIMEOUT: Duration = Duration::from_millis(100);
+
+pub const SOCKET_FRAMING_TIMEOUT: Duration = Duration::from_millis(100);
+pub const SOCKET_BACKOFF_TIMEOUT: Duration = Duration::from_millis(100);
+pub const SOCKET_FREE_THRESHOLD: f32 = 0.001;
+pub const SOCKET_COLLISSION_THRESHOLD: f32 = 0.5;