--- conflicted
+++ resolved
@@ -1,103 +1,98 @@
-<<<<<<< HEAD
-=======
-use super::stream::{SWEEP_ENDBAND, SWEEP_GAP, SWEEP_STARTBAND};
->>>>>>> 0d11ae0f
-use crate::raudio::AudioSamples;
-use std::f32::consts::PI;
-
-#[derive(Debug, Clone)]
-pub struct Warmup(pub AudioSamples<f32>);
-
-impl Warmup {
-    pub fn new(warmup_len: usize, sample_rate: u32, duration: f32) -> Self {
-        let len = warmup_len as u32 * (duration * sample_rate as f32) as u32;
-        let warmup = (0..len)
-            .map(|item| (item as f32 * 2.0 * PI / sample_rate as f32).sin())
-            .collect::<AudioSamples<f32>>();
-        Self(warmup)
-    }
-}
-
-impl From<Warmup> for AudioSamples<f32> {
-    fn from(value: Warmup) -> Self {
-        value.0
-    }
-}
-
-#[derive(Debug, Clone)]
-pub struct Preamble(pub AudioSamples<f32>);
-
-impl Preamble {
-    pub fn new(preamble_len: usize, sample_rate: u32, duration: f32) -> Self {
-        let len = preamble_len as u32 * (duration * sample_rate as f32) as u32;
-        let preamble = (0..len)
-            .map(|item| {
-                if item < len / 2 {
-                    2000.0 + item as f32 * 6000.0 / (len / 2) as f32
-                } else {
-                    8000.0 - (item - len / 2) as f32 * 6000.0 / (len / 2) as f32
-                }
-            })
-            .scan(0.0f32, |acc, item| {
-                *acc += item / sample_rate as f32;
-                Some(*acc)
-            })
-            .map(|item| (item * 2.0 * PI).sin())
-            .collect::<AudioSamples<f32>>();
-        Self(preamble)
-    }
-}
-
-impl From<Preamble> for AudioSamples<f32> {
-    fn from(value: Preamble) -> Self {
-        value.0
-    }
-}
-
-#[derive(Debug, Clone)]
-pub struct Symbol(pub AudioSamples<f32>);
-
-impl Symbol {
-    pub fn new(frequency: u32, sample_rate: u32, duration: f32) -> (Self, Self) {
-        let zero = (0..(duration * sample_rate as f32) as usize)
-            .map(|item| {
-<<<<<<< HEAD
-                let t = item as f32 * 2.0 * PI / sample_rate as f32;
-                (t * frequency as f32).sin()
-=======
-                SWEEP_STARTBAND + item as f32 * (SWEEP_ENDBAND - SWEEP_STARTBAND) / (len) as f32
-            })
-            .scan(0.0f32, |acc, item| {
-                *acc += item / sample_rate as f32;
-                Some(*acc)
-            })
-            .map(|item| (item * 2.0 * PI).sin())
-            .collect::<AudioSamples<f32>>();
-        let one_sweep = (0..len)
-            .map(|item| {
-                SWEEP_STARTBAND + SWEEP_GAP + item as f32 * (SWEEP_ENDBAND - SWEEP_STARTBAND) / (len) as f32
-                // SWEEP_ENDBAND + SWEEP_GAP + item as f32 * (SWEEP_STARTBAND - SWEEP_ENDBAND) / (len) as f32
->>>>>>> 0d11ae0f
-            })
-            .collect::<AudioSamples<f32>>();
-        let one = zero.iter().map(|item| -item).collect::<AudioSamples<f32>>();
-
-        (Self(zero), Self(one))
-    }
-}
-
-impl From<Symbol> for AudioSamples<f32> {
-    fn from(value: Symbol) -> Self {
-        value.0
-    }
-}
-
-impl FromIterator<Symbol> for AudioSamples<f32> {
-    fn from_iter<T: IntoIterator<Item = Symbol>>(iter: T) -> Self {
-        let mut samples = vec![];
-        for item in iter {
-            samples.extend(item.0.iter());
-        }
-        samples.into()
-    }
-}
+use super::stream::{SWEEP_ENDBAND, SWEEP_GAP, SWEEP_STARTBAND};
+use crate::raudio::AudioSamples;
+use std::f32::consts::PI;
+
+#[derive(Debug, Clone)]
+pub struct Warmup(pub AudioSamples<f32>);
+
+impl Warmup {
+    pub fn new(warmup_len: usize, sample_rate: u32, duration: f32) -> Self {
+        let len = warmup_len as u32 * (duration * sample_rate as f32) as u32;
+        let warmup = (0..len)
+            .map(|item| (item as f32 * 2.0 * PI / sample_rate as f32).sin())
+            .collect::<AudioSamples<f32>>();
+        Self(warmup)
+    }
+}
+
+impl From<Warmup> for AudioSamples<f32> {
+    fn from(value: Warmup) -> Self {
+        value.0
+    }
+}
+
+#[derive(Debug, Clone)]
+pub struct Preamble(pub AudioSamples<f32>);
+
+impl Preamble {
+    pub fn new(preamble_len: usize, sample_rate: u32, duration: f32) -> Self {
+        let len = preamble_len as u32 * (duration * sample_rate as f32) as u32;
+        let preamble = (0..len)
+            .map(|item| {
+                if item < len / 2 {
+                    2000.0 + item as f32 * 6000.0 / (len / 2) as f32
+                } else {
+                    8000.0 - (item - len / 2) as f32 * 6000.0 / (len / 2) as f32
+                }
+            })
+            .scan(0.0f32, |acc, item| {
+                *acc += item / sample_rate as f32;
+                Some(*acc)
+            })
+            .map(|item| (item * 2.0 * PI).sin())
+            .collect::<AudioSamples<f32>>();
+        Self(preamble)
+    }
+}
+
+impl From<Preamble> for AudioSamples<f32> {
+    fn from(value: Preamble) -> Self {
+        value.0
+    }
+}
+
+#[derive(Debug, Clone)]
+pub struct Symbol(pub AudioSamples<f32>);
+
+impl Symbol {
+    pub fn new(_frequency: u32, sample_rate: u32, duration: f32) -> (Self, Self) {
+        let len = (duration as f32 * sample_rate as f32) as i32;
+        let zero_sweep = (0..len)
+            .map(|item| {
+                SWEEP_STARTBAND + item as f32 * (SWEEP_ENDBAND - SWEEP_STARTBAND) / len as f32
+            })
+            .scan(0.0f32, |acc, item| {
+                *acc += item / sample_rate as f32;
+                Some(*acc)
+            })
+            .map(|item| (item * 2.0 * PI).sin())
+            .collect::<AudioSamples<f32>>();
+        let one_sweep = (0..len)
+            .map(|item| {
+                SWEEP_STARTBAND + SWEEP_GAP + item as f32 * (SWEEP_ENDBAND - SWEEP_STARTBAND) / len as f32
+            })
+            .scan(0.0f32, |acc, item| {
+                *acc += item / sample_rate as f32;
+                Some(*acc)
+            })
+            .map(|item| (item * 2.0 * PI).sin())
+            .collect::<AudioSamples<f32>>();
+        (Self(zero_sweep), Self(one_sweep))
+    }
+}
+
+impl From<Symbol> for AudioSamples<f32> {
+    fn from(value: Symbol) -> Self {
+        value.0
+    }
+}
+
+impl FromIterator<Symbol> for AudioSamples<f32> {
+    fn from_iter<T: IntoIterator<Item = Symbol>>(iter: T) -> Self {
+        let mut samples = vec![];
+        for item in iter {
+            samples.extend(item.0.iter());
+        }
+        samples.into()
+    }
+}